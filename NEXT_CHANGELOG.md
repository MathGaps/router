# Changelog for the next release

All notable changes to Router will be documented in this file.

This project adheres to [Semantic Versioning](https://semver.org/spec/v2.0.0.html).

<!-- <THIS IS AN EXAMPLE, DO NOT REMOVE>

# [x.x.x] (unreleased) - 2022-mm-dd
> Important: X breaking changes below, indicated by **❗ BREAKING ❗**
## ❗ BREAKING ❗
## 🚀 Features
## 🐛 Fixes
## 🛠 Maintenance
## 📚 Documentation

## Example section entry format

### Headline ([Issue #ISSUE_NUMBER](https://github.com/apollographql/router/issues/ISSUE_NUMBER))

Description! And a link to a [reference](http://url)

By [@USERNAME](https://github.com/USERNAME) in https://github.com/apollographql/router/pull/PULL_NUMBER
-->

# [x.x.x] (unreleased) - 2022-mm-dd

## ❗ BREAKING ❗

### Move cors configuration from `server` to top level ([PR #1586](https://github.com/apollographql/router/pull/1586))

The cors configuration is now located at the top level of the configuration file.

By [@garypen](https://github.com/garypen) in https://github.com/apollographql/router/pull/1586

### Exit the router after logging panic details ([PR #1602](https://github.com/apollographql/router/pull/1602))

If the router panics, it can leave the router in an unuseable state.

Terminating after logging the panic details is the best choice here.

By [@garypen](https://github.com/garypen) in https://github.com/apollographql/router/pull/1602

### Remove `activate()` from the plugin API ([PR #1569](https://github.com/apollographql/router/pull/1569))

Recent changes to configuration reloading means that the only known consumer of this API, telemetry, is no longer using it.

Let's remove it since it's simple to add back if later required.

By [@garypen](https://github.com/garypen) in https://github.com/apollographql/router/pull/1569

### Rename TestHarness methods ([PR #1579](https://github.com/apollographql/router/pull/1579))

Some methods of `apollo_router::TestHarness` were renamed:

* `extra_supergraph_plugin` → `supergraph_hook`
* `extra_execution_plugin` → `execution_hook`
* `extra_subgraph_plugin` → `subgraph_hook`

By [@SimonSapin](https://github.com/SimonSapin) in https://github.com/apollographql/router/pull/1579

### `Request` and `Response` types from `apollo_router::http_ext` are private ([Issue #1589](https://github.com/apollographql/router/issues/1589))

These types were wrappers around the `Request` and `Response` types from the `http` crate.
Now the latter are used directly instead.

By [@SimonSapin](https://github.com/SimonSapin) in https://github.com/apollographql/router/pull/1589

### Changes to `IntoHeaderName` and `IntoHeaderValue` ([PR #1607](https://github.com/apollographql/router/pull/1607))

Note: these types are typically not use directly, so we expect most user code to require no change.

* Move from `apollo_router::http_ext` to `apollo_router::services`
* Rename to `TryIntoHeaderName` and `TryIntoHeaderValue`
* Make contents opaque
* Replace generic `From<T: Display>` conversion with multiple specific conversions
  that are implemented by `http::headers::Header{Name,Value}`.

By [@SimonSapin](https://github.com/SimonSapin) in https://github.com/apollographql/router/pull/1607

### QueryPlan::usage_reporting and QueryPlannerContent are private ([Issue #1556](https://github.com/apollographql/router/issues/1556))

These items have been removed from the public API of `apollo_router::services::execution`.

By [@SimonSapin](https://github.com/SimonSapin) in https://github.com/apollographql/router/pull/1568

### Insert the full target triplet in the package name, and prefix with `v` ([Issue #1385](https://github.com/apollographql/router/issues/1385))

The release tarballs now contain the full target triplet in their name along with a `v` prefix to be consistent with our other packaging techniques (e.g., Rover):

* `router-0.16.0-x86_64-linux.tar.gz` -> `router-v0.16.0-x86_64-unknown-linux-gnu.tar.gz`
* `router-0.16.0-x86_64-macos.tar.gz` -> `router-v0.16.0-x86_64-apple-darwin.tar.gz`
* `router-0.16.0-x86_64-windows.tar.gz` -> `router-v0.16.0-x86_64-pc-windows-msvc.tar.gz`

By [@abernix](https://github.com/abernix) and [@Geal](https://github.com/Geal) in https://github.com/apollographql/router/pull/1433 (which re-lands work done in https://github.com/apollographql/router/pull/1393)

### Many structs and enums are now `#[non_exhaustive]` ([Issue #1550](https://github.com/apollographql/router/issues/1550))

This means we may add struct fields or enum variants in the future.
To prepare for that eventuality:

When using a struct pattern (such as for deconstructing a value into its fields),
use `..` to allow further fields:

```diff
-let PluginInit { config, supergraph_sdl } = init;
+let PluginInit { config, supergraph_sdl, .. } = init;
```

Or use field access instead:

```diff
-let PluginInit { config, supergraph_sdl } = init;
+let config = init.config;
+let supergraph_sdl = init.supergraph_sdl;
```

When constructing a struct, use a builder or constructor method instead of struct literal syntax:

```diff
-let error = graphql::Error {
-    message: "something went wrong".to_string(),
-    ..Default::default()
-};
+let error = graphql::Error::builder()
+    .message("something went wrong")
+    .build();
```

When matching on an enum, add a wildcard match arm:

```diff
 match error {
     ApolloRouterError::StartupError => "StartupError",
     ApolloRouterError::HttpServerLifecycleError => "HttpServerLifecycleError",
     ApolloRouterError::NoConfiguration => "NoConfiguration",
     ApolloRouterError::NoSchema => "NoSchema",
     ApolloRouterError::ServiceCreationError(_) => "ServiceCreationError",
     ApolloRouterError::ServerCreationError(_) => "ServerCreationError",
+    _ => "other error",
}
```

By [@SimonSapin](https://github.com/SimonSapin) in https://github.com/apollographql/router/pull/1614

### Some error enums or variants were removed ([Issue #81](https://github.com/apollographql/router/issues/81))

They were not used anymore in the public API (or at all).

By [@SimonSapin](https://github.com/SimonSapin) in FIXME

## 🚀 Features

### instrument the rhai plugin with a tracing span ([PR #1598](https://github.com/apollographql/router/pull/1598))

If you have an active rhai script in your router, you will now see a "rhai plugin" tracing span.

By [@garypen](https://github.com/garypen) in https://github.com/apollographql/router/pull/1598

## 🐛 Fixes

### Only send one report for a response with deferred responses ([PR #1576](https://github.com/apollographql/router/issues/1576))

The router was sending one report per response (even deferred ones), while Studio was expecting one report for the entire
response. The router now sends one report, that measures the latency of the entire operation.

By [@Geal](https://github.com/Geal) in https://github.com/apollographql/router/pull/1576

### Include formatted query plan when exposing the query plan ([#1557](https://github.com/apollographql/router/issues/1557))

Move the location of the `text` field when exposing the query plan and fill it with a formatted query plan.

By [@bnjjj](https://github.com/bnjjj) in https://github.com/apollographql/router/pull/1557

<<<<<<< HEAD
### Change state machine log messages to `trace` ([#1578](https://github.com/apollographql/router/issues/1578))

We no longer show internal state machine log events at the `info` level since they are unnecessary during normal operation.  They are instead emitted at the `trace` level and can be enabled selectively using the `--log trace` flag.

By [@abernix](https://github.com/abernix) in https://github.com/apollographql/router/pull/1597
=======
### Formatting problem fix of scalar fields selected several times ([PR #1583](https://github.com/apollographql/router/issues/1583))

Fixed a bug where querying scalar fields several times would put `null`s instead of expected values.

By [@eole1712](https://github.com/eole1712) in https://github.com/apollographql/router/pull/1585
>>>>>>> 2c9ba04c

### Fix typo on HTTP errors from subgraph ([#1593](https://github.com/apollographql/router/pull/1593))

Remove the closed parenthesis at the end of error messages resulting from HTTP errors from subgraphs.

By [@nmoutschen](https://github.com/nmoutschen) in https://github.com/apollographql/router/pull/1593

<<<<<<< HEAD
=======
### Only send one report for a response with deferred responses ([PR #1596](https://github.com/apollographql/router/issues/1596))

deferred responses come as multipart elements, send as individual HTTP response chunks. When a client receives one chunk,
it should contain the next delimiter, so the client knows that the response can be processed, instead of waiting for the
next chunk to see the delimiter.

By [@Geal](https://github.com/Geal) in https://github.com/apollographql/router/pull/1596

### Patch async-compression to compress responses in streaming ([PR #1604](https://github.com/apollographql/router/issues/1604))

async-compression is a dependency used for response compression. Its implementation accumulates the entire compressed response
in memory before sending it, which creates problems for deferred responses, where we want the responses to come as soon as
possible, and not all at once after a while.

By [@Geal](https://github.com/Geal) in https://github.com/apollographql/router/pull/1604

>>>>>>> 2c9ba04c
## 🛠 Maintenance

### Depend on published `router-bridge` ([PR #1613](https://github.com/apollographql/router/issues/1613))

We have published the `router-bridge` to crates.io, which removes the need for router developers to have nodejs installed.

By [@o0Ignition0o](https://github.com/o0Ignition0o) in https://github.com/apollographql/router/pull/1613

### Re-organize our release steps checklist ([PR #1605](https://github.com/apollographql/router/pull/1605))

We've got a lot of manual steps we need to do in order to release the Router binarys, but we can at least organize them meaningfuly for ourselves to follow!  This is only a Router-team concern today!

By [@abernix](https://github.com/abernix) in https://github.com/apollographql/router/pull/1605)

## 📚 Documentation<|MERGE_RESOLUTION|>--- conflicted
+++ resolved
@@ -172,19 +172,17 @@
 
 By [@bnjjj](https://github.com/bnjjj) in https://github.com/apollographql/router/pull/1557
 
-<<<<<<< HEAD
 ### Change state machine log messages to `trace` ([#1578](https://github.com/apollographql/router/issues/1578))
 
 We no longer show internal state machine log events at the `info` level since they are unnecessary during normal operation.  They are instead emitted at the `trace` level and can be enabled selectively using the `--log trace` flag.
 
 By [@abernix](https://github.com/abernix) in https://github.com/apollographql/router/pull/1597
-=======
+
 ### Formatting problem fix of scalar fields selected several times ([PR #1583](https://github.com/apollographql/router/issues/1583))
 
 Fixed a bug where querying scalar fields several times would put `null`s instead of expected values.
 
 By [@eole1712](https://github.com/eole1712) in https://github.com/apollographql/router/pull/1585
->>>>>>> 2c9ba04c
 
 ### Fix typo on HTTP errors from subgraph ([#1593](https://github.com/apollographql/router/pull/1593))
 
@@ -192,8 +190,6 @@
 
 By [@nmoutschen](https://github.com/nmoutschen) in https://github.com/apollographql/router/pull/1593
 
-<<<<<<< HEAD
-=======
 ### Only send one report for a response with deferred responses ([PR #1596](https://github.com/apollographql/router/issues/1596))
 
 deferred responses come as multipart elements, send as individual HTTP response chunks. When a client receives one chunk,
@@ -210,7 +206,6 @@
 
 By [@Geal](https://github.com/Geal) in https://github.com/apollographql/router/pull/1604
 
->>>>>>> 2c9ba04c
 ## 🛠 Maintenance
 
 ### Depend on published `router-bridge` ([PR #1613](https://github.com/apollographql/router/issues/1613))
