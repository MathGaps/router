--- conflicted
+++ resolved
@@ -1,14 +1,10 @@
 //! Main entry point for CLI command to start server.
 
-<<<<<<< HEAD
-use crate::configuration::generate_config_schema;
+use crate::configuration::{generate_config_schema, ConfigurationError};
 use crate::router::ApolloRouter;
 use crate::router::ConfigurationKind;
 use crate::router::SchemaKind;
 use crate::router::ShutdownKind;
-=======
-use crate::configuration::{generate_config_schema, ConfigurationError};
->>>>>>> 0331d0cf
 use crate::{
     configuration::Configuration,
     subscriber::{set_global_subscriber, RouterSubscriber},
@@ -190,69 +186,12 @@
             return Ok(());
         }
 
-<<<<<<< HEAD
         copy_args_to_env();
 
         if opt.schema {
             let schema = generate_config_schema();
             println!("{}", serde_json::to_string_pretty(&schema)?);
             return Ok(());
-=======
-    // This is more complex than I'd like it to be. Really, we just want to pass
-    // a FmtSubscriber to set_global_subscriber(), but we can't because of the
-    // generic nature of FmtSubscriber. See: https://github.com/tokio-rs/tracing/issues/380
-    // for more details.
-    let builder = tracing_subscriber::fmt::fmt().with_env_filter(
-        EnvFilter::try_new(&opt.log_level).context("could not parse log configuration")?,
-    );
-
-    let subscriber: RouterSubscriber = if atty::is(atty::Stream::Stdout) {
-        RouterSubscriber::TextSubscriber(builder.finish())
-    } else {
-        RouterSubscriber::JsonSubscriber(builder.json().finish())
-    };
-
-    set_global_subscriber(subscriber)?;
-
-    GLOBAL_ENV_FILTER.set(opt.log_level).unwrap();
-
-    let current_directory = std::env::current_dir()?;
-
-    let configuration = opt
-        .config_path
-        .as_ref()
-        .map(|path| {
-            let path = if path.is_relative() {
-                current_directory.join(path)
-            } else {
-                path.to_path_buf()
-            };
-
-            ConfigurationKind::File {
-                path,
-                watch: opt.hot_reload,
-                delay: None,
-            }
-        })
-        .unwrap_or_else(|| ConfigurationKind::Instance(Configuration::builder().build().boxed()));
-
-    let apollo_router_msg = format!("Apollo Router v{} // (c) Apollo Graph, Inc. // Licensed as ELv2 (https://go.apollo.dev/elv2)", std::env!("CARGO_PKG_VERSION"));
-    let schema = match (opt.supergraph_path, opt.apollo_key) {
-        (Some(supergraph_path), _) => {
-            tracing::info!("{apollo_router_msg}");
-            setup_panic_handler();
-
-            let supergraph_path = if supergraph_path.is_relative() {
-                current_directory.join(supergraph_path)
-            } else {
-                supergraph_path
-            };
-            SchemaKind::File {
-                path: supergraph_path,
-                watch: opt.hot_reload,
-                delay: None,
-            }
->>>>>>> 0331d0cf
         }
 
         // This is more complex than I'd like it to be. Really, we just want to pass
@@ -311,40 +250,31 @@
                     delay: None,
                 }
             }
-<<<<<<< HEAD
             (None, Some(apollo_key)) => {
                 tracing::info!("{apollo_router_msg}");
                 let apollo_graph_ref = opt.apollo_graph_ref.ok_or_else(||anyhow!("cannot fetch the supergraph from Apollo Studio without setting the APOLLO_GRAPH_REF environment variable"))?;
                 if opt.apollo_uplink_poll_interval < Duration::from_secs(10) {
                     return Err(anyhow!("Apollo poll interval must be at least 10s"));
                 }
+                let uplink_endpoints: Option<Vec<Url>> = opt
+                    .apollo_uplink_endpoints
+                    .map(|e| {
+                        e.split(',')
+                            .map(|endpoint| Url::parse(endpoint.trim()))
+                            .collect::<Result<Vec<Url>, ParseError>>()
+                    })
+                    .transpose()
+                    .map_err(|err| ConfigurationError::InvalidConfiguration {
+                        message: "bad value for apollo_uplink_endpoints, cannot parse to an url",
+                        error: err.to_string(),
+                    })?;
 
                 SchemaKind::Registry {
                     apollo_key,
                     apollo_graph_ref,
-                    url: opt.apollo_uplink_endpoints,
+                    urls: uplink_endpoints,
                     poll_interval: opt.apollo_uplink_poll_interval,
                 }
-=======
-            let uplink_endpoints: Option<Vec<Url>> = opt
-                .apollo_uplink_endpoints
-                .map(|e| {
-                    e.split(',')
-                        .map(|endpoint| Url::parse(endpoint.trim()))
-                        .collect::<Result<Vec<Url>, ParseError>>()
-                })
-                .transpose()
-                .map_err(|err| ConfigurationError::InvalidConfiguration {
-                    message: "bad value for apollo_uplink_endpoints, cannot parse to an url",
-                    error: err.to_string(),
-                })?;
-
-            SchemaKind::Registry {
-                apollo_key,
-                apollo_graph_ref,
-                urls: uplink_endpoints,
-                poll_interval: opt.apollo_uplink_poll_interval,
->>>>>>> 0331d0cf
             }
             _ => {
                 return Err(anyhow!(
