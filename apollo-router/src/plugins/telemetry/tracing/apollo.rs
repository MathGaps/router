//! Tracing configuration for apollo telemetry.
use std::collections::HashMap;

// This entire file is license key functionality
use apollo_spaceport::Trace;
use opentelemetry::sdk::trace::Builder;
use serde::Serialize;
use tower::BoxError;

use crate::plugins::telemetry::apollo::Config;
use crate::plugins::telemetry::config;
use crate::plugins::telemetry::tracing::apollo_telemetry;
use crate::plugins::telemetry::tracing::TracingConfigurator;

impl TracingConfigurator for Config {
<<<<<<< HEAD
    fn apply(&self, builder: Builder, trace_config: &config::Trace) -> Result<Builder, BoxError> {
        tracing::debug!("configuring Apollo tracing");
=======
    fn apply(&self, builder: Builder, trace_config: &Trace) -> Result<Builder, BoxError> {
        tracing::debug!("configuring Apollo tracing {:?}", self);
>>>>>>> ec5709a2
        Ok(match self {
            Config {
                endpoint: Some(endpoint),
                apollo_key: Some(key),
                apollo_graph_ref: Some(reference),
                client_name_header,
                client_version_header,
                schema_id,
<<<<<<< HEAD
                apollo_sender,
=======
                buffer_size,
                ..
>>>>>>> ec5709a2
            } => {
                tracing::debug!("configuring exporter to Spaceport");
                let exporter = apollo_telemetry::Exporter::builder()
                    .trace_config(trace_config.clone())
                    .endpoint(endpoint.clone())
                    .apollo_key(key)
                    .apollo_graph_ref(reference)
                    .client_name_header(client_name_header)
                    .client_version_header(client_version_header)
                    .schema_id(schema_id)
<<<<<<< HEAD
                    .apollo_sender(apollo_sender.clone())
=======
                    .buffer_size(*buffer_size)
>>>>>>> ec5709a2
                    .build();
                builder.with_batch_exporter(exporter, opentelemetry::runtime::Tokio)
            }
            _ => builder,
        })
    }
}

#[derive(Default, Debug, Serialize)]
pub(crate) struct SingleTracesReport {
    pub(crate) traces: HashMap<String, SingleTraces>,
}

#[derive(Default, Debug, Serialize, derive_more::From)]
pub(crate) struct SingleTraces {
    pub(crate) traces: Vec<Trace>,
}<|MERGE_RESOLUTION|>--- conflicted
+++ resolved
@@ -13,13 +13,8 @@
 use crate::plugins::telemetry::tracing::TracingConfigurator;
 
 impl TracingConfigurator for Config {
-<<<<<<< HEAD
     fn apply(&self, builder: Builder, trace_config: &config::Trace) -> Result<Builder, BoxError> {
         tracing::debug!("configuring Apollo tracing");
-=======
-    fn apply(&self, builder: Builder, trace_config: &Trace) -> Result<Builder, BoxError> {
-        tracing::debug!("configuring Apollo tracing {:?}", self);
->>>>>>> ec5709a2
         Ok(match self {
             Config {
                 endpoint: Some(endpoint),
@@ -28,12 +23,9 @@
                 client_name_header,
                 client_version_header,
                 schema_id,
-<<<<<<< HEAD
                 apollo_sender,
-=======
                 buffer_size,
                 ..
->>>>>>> ec5709a2
             } => {
                 tracing::debug!("configuring exporter to Spaceport");
                 let exporter = apollo_telemetry::Exporter::builder()
@@ -44,11 +36,8 @@
                     .client_name_header(client_name_header)
                     .client_version_header(client_version_header)
                     .schema_id(schema_id)
-<<<<<<< HEAD
                     .apollo_sender(apollo_sender.clone())
-=======
                     .buffer_size(*buffer_size)
->>>>>>> ec5709a2
                     .build();
                 builder.with_batch_exporter(exporter, opentelemetry::runtime::Tokio)
             }
