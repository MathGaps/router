//! Implements the router phase of the request lifecycle.

use crate::error::ServiceBuildError;
use crate::introspection::Introspection;
use crate::layers::ServiceBuilderExt;
use crate::layers::DEFAULT_BUFFER_SIZE;
use crate::plugin::DynPlugin;
use crate::plugin::Plugin;
use crate::query_cache::QueryCache;
use crate::query_planner::BridgeQueryPlanner;
use crate::query_planner::CachingQueryPlanner;
use crate::query_planner::QueryPlanOptions;
use crate::services::execution_service::ExecutionService;
use crate::services::layers::allow_only_http_post_mutations::AllowOnlyHttpPostMutationsLayer;
use crate::services::layers::apq::APQLayer;
use crate::services::layers::ensure_query_presence::EnsureQueryPresence;
use crate::{
<<<<<<< HEAD
    ExecutionRequest, ExecutionResponse, QueryPlannerRequest, QueryPlannerResponse, Response,
    ResponseBody, RouterRequest, RouterResponse, Schema, SubgraphRequest, SubgraphResponse,
=======
    BridgeQueryPlanner, CachingQueryPlanner, DynPlugin, ExecutionRequest, ExecutionResponse,
    Introspection, Plugin, QueryCache, QueryPlanOptions, QueryPlannerRequest, QueryPlannerResponse,
    Response, ResponseBody, RouterRequest, RouterResponse, Schema, ServiceBuildError,
    ServiceBuilderExt, SubgraphRequest, SubgraphResponse, DEFAULT_BUFFER_SIZE,
>>>>>>> 0331d0cf
};
use futures::future::ready;
use futures::stream::{once, BoxStream, StreamExt};
use futures::Stream;
use futures::{future::BoxFuture, TryFutureExt};
use http::StatusCode;
use indexmap::IndexMap;
use std::sync::Arc;
use std::task::Poll;
use tower::buffer::Buffer;
use tower::util::{BoxCloneService, BoxService};
use tower::{BoxError, ServiceBuilder, ServiceExt};
use tower_service::Service;
use tracing_futures::Instrument;

/// An [`IndexMap`] of available plugins.
pub type Plugins = IndexMap<String, Box<dyn DynPlugin>>;

/// Containing [`Service`] in the request lifecyle.
#[derive(Clone)]
pub struct RouterService<QueryPlannerService, ExecutionService> {
    query_planner_service: QueryPlannerService,
    query_execution_service: ExecutionService,
    ready_query_planner_service: Option<QueryPlannerService>,
    ready_query_execution_service: Option<ExecutionService>,
    schema: Arc<Schema>,
    query_cache: Arc<QueryCache>,
    introspection: Option<Arc<Introspection>>,
}

#[buildstructor::buildstructor]
impl<QueryPlannerService, ExecutionService> RouterService<QueryPlannerService, ExecutionService> {
    #[builder]
    pub fn new(
        query_planner_service: QueryPlannerService,
        query_execution_service: ExecutionService,
        schema: Arc<Schema>,
        query_cache: Arc<QueryCache>,
        introspection: Option<Arc<Introspection>>,
    ) -> RouterService<QueryPlannerService, ExecutionService> {
        RouterService {
            query_planner_service,
            query_execution_service,
            ready_query_planner_service: None,
            ready_query_execution_service: None,
            schema,
            query_cache,
            introspection,
        }
    }
}

impl<ResponseStream, QueryPlannerService, ExecutionService> Service<RouterRequest>
    for RouterService<QueryPlannerService, ExecutionService>
where
    QueryPlannerService: Service<QueryPlannerRequest, Response = QueryPlannerResponse, Error = BoxError>
        + Clone
        + Send
        + 'static,
    ExecutionService: Service<ExecutionRequest, Response = ExecutionResponse<ResponseStream>, Error = BoxError>
        + Clone
        + Send
        + 'static,
    QueryPlannerService::Future: Send + 'static,
    ExecutionService::Future: Send + 'static,
    ResponseStream: Stream<Item = Response> + Send + 'static,
{
    type Response = RouterResponse<BoxStream<'static, ResponseBody>>;
    type Error = BoxError;
    type Future = BoxFuture<'static, Result<Self::Response, Self::Error>>;

    fn poll_ready(&mut self, cx: &mut std::task::Context<'_>) -> Poll<Result<(), Self::Error>> {
        // We need to obtain references to two hot services for use in call.
        // The reason for us to clone here is that the async block needs to own the hot services,
        // and cloning will produce a cold service. Therefore cloning in `RouterService#call` is not
        // a valid course of action.
        if vec![
            self.ready_query_planner_service
                .get_or_insert_with(|| self.query_planner_service.clone())
                .poll_ready(cx),
            self.ready_query_execution_service
                .get_or_insert_with(|| self.query_execution_service.clone())
                .poll_ready(cx),
        ]
        .iter()
        .all(|r| r.is_ready())
        {
            return Poll::Ready(Ok(()));
        }
        Poll::Pending
    }

    fn call(&mut self, req: RouterRequest) -> Self::Future {
        // Consume our cloned services and allow ownership to be transferred to the async block.
        let mut planning = self.ready_query_planner_service.take().unwrap();
        let mut execution = self.ready_query_execution_service.take().unwrap();
        let naive_introspection = self.introspection.clone();

        let schema = self.schema.clone();
        let query_cache = self.query_cache.clone();

        let context_cloned = req.context.clone();
        let fut = async move {
            // Check if we already have the query in the known introspection queries
            if let Some(naive_introspection) = naive_introspection.as_ref() {
                if let Some(response) =
                    naive_introspection
                        .get(
                            req.originating_request.body().query.as_ref().expect(
                                "apollo.ensure-query-is-present has checked this already; qed",
                            ),
                        )
                        .await
                {
                    return Ok(RouterResponse::new_from_response(
                        http::Response::new(once(ready(ResponseBody::GraphQL(response)))).into(),
                        req.context,
                    )
                    .boxed());
                }
            }

            let context = req.context;
            let body = req.originating_request.body();
            let variables = body.variables.clone();
            let query = query_cache
                .get(
                    body.query
                        .as_ref()
                        .expect("apollo.ensure-query-is-present has checked this already; qed")
                        .as_str(),
                )
                .await;

            // Check if it's an introspection query
            if let Some(current_query) = query.as_ref().filter(|q| q.contains_introspection()) {
                match naive_introspection.as_ref() {
                    Some(naive_introspection) => {
                        match naive_introspection
                            .execute(schema.as_str(), current_query.as_str())
                            .await
                        {
                            Ok(resp) => {
                                return Ok(RouterResponse::new_from_response_body(
                                    ResponseBody::GraphQL(resp),
                                    context,
                                )
                                .boxed());
                            }
                            Err(err) => return Err(BoxError::from(err)),
                        }
                    }
                    None => {
                        let mut resp = http::Response::new(once(ready(ResponseBody::GraphQL(
                            crate::Response::builder()
                                .errors(vec![crate::error::Error::builder()
                                    .message(String::from("introspection has been disabled"))
                                    .build()])
                                .build(),
                        ))));
                        *resp.status_mut() = StatusCode::BAD_REQUEST;

                        return Ok(RouterResponse {
                            response: resp.into(),
                            context,
                        }
                        .boxed());
                    }
                }
            }

            if let Some(err) = query
                .as_ref()
                .and_then(|q| q.validate_variables(body, &schema).err())
            {
                Ok(
                    RouterResponse::new_from_response_body(ResponseBody::GraphQL(err), context)
                        .boxed(),
                )
            } else {
                let operation_name = body.operation_name.clone();
                let planned_query = planning
                    .call(
                        QueryPlannerRequest::builder()
                            .originating_request(req.originating_request.clone())
                            .query_plan_options(QueryPlanOptions::default())
                            .context(context)
                            .build(),
                    )
                    .await?;
                let ExecutionResponse { response, context }: ExecutionResponse<ResponseStream> =
                    execution
                        .call(
                            ExecutionRequest::builder()
                                .originating_request(req.originating_request.clone())
                                .query_plan(planned_query.query_plan)
                                .context(planned_query.context)
                                .build(),
                        )
                        .await?;

                let (parts, response_stream) = response.into_parts();
                Ok(RouterResponse {
                    context,
                    response: crate::http_compat::Response::from_parts(
                        parts,
                        response_stream
                            .map(move |mut response: Response| {
                                if let Some(query) = query.as_ref() {
                                    tracing::debug_span!("format_response").in_scope(|| {
                                        query.format_response(
                                            &mut response,
                                            operation_name.as_deref(),
                                            (*variables).clone(),
                                            schema.api_schema(),
                                        )
                                    });
                                }
                                ResponseBody::GraphQL(response)
                            })
                            .in_current_span(),
                    ),
                }
                .boxed())
            }
        }
        .or_else(|error: BoxError| async move {
            let errors = vec![crate::error::Error {
                message: error.to_string(),
                ..Default::default()
            }];

            Ok(RouterResponse::builder()
                .errors(errors)
                .status_code(StatusCode::INTERNAL_SERVER_ERROR)
                .context(context_cloned)
                .build()
                .expect("building a response like this should not fail")
                .boxed())
        });

        Box::pin(fut)
    }
}

/// Builder which generates a plugin pipeline.
///
/// This is at the heart of the delegation of responsibility model for the router. A schema,
/// collection of plugins, collection of subgraph services are assembled to generate a
/// [`BoxCloneService`] capable of processing a router request through the entire stack to return a
/// response.
pub struct PluggableRouterServiceBuilder {
    schema: Arc<Schema>,
    plugins: Plugins,
    subgraph_services: Vec<(
        String,
        BoxService<SubgraphRequest, SubgraphResponse, BoxError>,
    )>,
    introspection: bool,
}

impl PluggableRouterServiceBuilder {
    pub fn new(schema: Arc<Schema>) -> Self {
        Self {
            schema,
            plugins: Default::default(),
            subgraph_services: Default::default(),
            introspection: false,
        }
    }

    pub fn with_plugin<E: DynPlugin + Plugin>(
        mut self,
        plugin_name: String,
        plugin: E,
    ) -> PluggableRouterServiceBuilder {
        self.plugins.insert(plugin_name, Box::new(plugin));
        self
    }

    pub fn with_dyn_plugin(
        mut self,
        plugin_name: String,
        plugin: Box<dyn DynPlugin>,
    ) -> PluggableRouterServiceBuilder {
        self.plugins.insert(plugin_name, plugin);
        self
    }

    pub fn with_subgraph_service<
        S: Service<
                SubgraphRequest,
                Response = SubgraphResponse,
                Error = Box<(dyn std::error::Error + Send + Sync + 'static)>,
            > + Send
            + 'static,
    >(
        mut self,
        name: &str,
        service: S,
    ) -> PluggableRouterServiceBuilder
    where
        <S as Service<SubgraphRequest>>::Future: Send,
    {
        self.subgraph_services
            .push((name.to_string(), service.boxed()));
        self
    }

    pub fn with_naive_introspection(mut self) -> PluggableRouterServiceBuilder {
        self.introspection = true;
        self
    }

    pub async fn build(
        mut self,
    ) -> Result<
        (
            BoxCloneService<
                RouterRequest,
                RouterResponse<BoxStream<'static, ResponseBody>>,
                BoxError,
            >,
            Plugins,
        ),
        crate::error::ServiceBuildError,
    > {
        // Note: The plugins are always applied in reverse, so that the
        // fold is applied in the correct sequence. We could reverse
        // the list of plugins, but we want them back in the original
        // order at the end of this function. Instead, we reverse the
        // various iterators that we create for folding and leave
        // the plugins in their original order.

        let plan_cache_limit = std::env::var("ROUTER_PLAN_CACHE_LIMIT")
            .ok()
            .and_then(|x| x.parse().ok())
            .unwrap_or(100);

        // QueryPlannerService takes an UnplannedRequest and outputs PlannedRequest
        let bridge_query_planner = BridgeQueryPlanner::new(self.schema.clone())
            .await
            .map_err(ServiceBuildError::QueryPlannerError)?;
        let query_planner_service =
            ServiceBuilder::new()
                .buffered()
                .service(self.plugins.iter_mut().rev().fold(
                    CachingQueryPlanner::new(bridge_query_planner, plan_cache_limit).boxed(),
                    |acc, (_, e)| e.query_planning_service(acc),
                ));

        // SubgraphService takes a SubgraphRequest and outputs a RouterResponse
        let subgraphs = self
            .subgraph_services
            .into_iter()
            .map(|(name, s)| {
                let service = self
                    .plugins
                    .iter_mut()
                    .rev()
                    .fold(s, |acc, (_, e)| e.subgraph_service(&name, acc));

                let service = ServiceBuilder::new().buffered().service(service);

                (name.clone(), service)
            })
            .collect();

        // ExecutionService takes a PlannedRequest and outputs a RouterResponse
        // NB: Cannot use .buffer() here or the code won't compile...
        let execution_service = Buffer::new(
            ServiceBuilder::new()
                .layer(AllowOnlyHttpPostMutationsLayer::default())
                .service(
                    self.plugins.iter_mut().rev().fold(
                        ExecutionService::builder()
                            .schema(self.schema.clone())
                            .subgraph_services(subgraphs)
                            .build()
                            .boxed(),
                        |acc, (_, e)| e.execution_service(acc),
                    ),
                )
                .boxed(),
            DEFAULT_BUFFER_SIZE,
        );

        let query_cache_limit = std::env::var("ROUTER_QUERY_CACHE_LIMIT")
            .ok()
            .and_then(|x| x.parse().ok())
            .unwrap_or(100);
        let query_cache = Arc::new(QueryCache::new(query_cache_limit, self.schema.clone()));

        let introspection = if self.introspection {
            // Introspection instantiation can potentially block for some time
            // We don't need to use the api schema here because on the deno side we always convert to API schema

            let schema = self.schema.clone();
            Some(Arc::new(
                tokio::task::spawn_blocking(move || Introspection::from_schema(&schema))
                    .await
                    .expect("Introspection instantiation panicked"),
            ))
        } else {
            None
        };

        // Router service takes a crate::Request and outputs a crate::Response
        // NB: Cannot use .buffer() here or the code won't compile...
        let router_service = Buffer::new(
            ServiceBuilder::new()
                .layer(APQLayer::default())
                .layer(EnsureQueryPresence::default())
                .service(
                    self.plugins.iter_mut().rev().fold(
                        RouterService::builder()
                            .query_planner_service(query_planner_service)
                            .query_execution_service(execution_service)
                            .schema(self.schema)
                            .query_cache(query_cache)
                            .and_introspection(introspection)
                            .build()
                            .boxed(),
                        |acc, (_, e)| e.router_service(acc),
                    ),
                )
                .boxed(),
            DEFAULT_BUFFER_SIZE,
        );

        Ok((router_service.boxed_clone(), self.plugins))
    }
}<|MERGE_RESOLUTION|>--- conflicted
+++ resolved
@@ -10,20 +10,16 @@
 use crate::query_planner::BridgeQueryPlanner;
 use crate::query_planner::CachingQueryPlanner;
 use crate::query_planner::QueryPlanOptions;
-use crate::services::execution_service::ExecutionService;
-use crate::services::layers::allow_only_http_post_mutations::AllowOnlyHttpPostMutationsLayer;
-use crate::services::layers::apq::APQLayer;
-use crate::services::layers::ensure_query_presence::EnsureQueryPresence;
 use crate::{
-<<<<<<< HEAD
+    services::{
+        execution_service::ExecutionService,
+        layers::{
+            allow_only_http_post_mutations::AllowOnlyHttpPostMutationsLayer, apq::APQLayer,
+            ensure_query_presence::EnsureQueryPresence,
+        },
+    },
     ExecutionRequest, ExecutionResponse, QueryPlannerRequest, QueryPlannerResponse, Response,
     ResponseBody, RouterRequest, RouterResponse, Schema, SubgraphRequest, SubgraphResponse,
-=======
-    BridgeQueryPlanner, CachingQueryPlanner, DynPlugin, ExecutionRequest, ExecutionResponse,
-    Introspection, Plugin, QueryCache, QueryPlanOptions, QueryPlannerRequest, QueryPlannerResponse,
-    Response, ResponseBody, RouterRequest, RouterResponse, Schema, ServiceBuildError,
-    ServiceBuilderExt, SubgraphRequest, SubgraphResponse, DEFAULT_BUFFER_SIZE,
->>>>>>> 0331d0cf
 };
 use futures::future::ready;
 use futures::stream::{once, BoxStream, StreamExt};
